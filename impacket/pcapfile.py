--- conflicted
+++ resolved
@@ -114,67 +114,3 @@
            if answer is None: break
            yield answer
 
-<<<<<<< HEAD
-def process(onion):
-    # for dhcp we only want UDP packets
-    if len(onion) <= O_UDP: return
-    if onion[O_UDP].protocol != ImpactPacket.UDP.protocol:
-       return
-
-    # we only want UDP port 67
-    if ((onion[O_UDP].get_uh_dport() != 67) and
-        (onion[O_UDP].get_uh_sport() != 67)): return
-
-    # we've got a dhcp packet
-    
-def main():
-    import sys
-
-    f_in = open(sys.argv[1],'rb')
-    try:
-       f_out = open(sys.argv[2],'wb')
-       f_out.write(PCapFileHeader().getData())
-    except:
-       f_out = None
-
-    hdr = PCapFileHeader()
-    hdr.fromString(f_in.read(len(hdr.getData())))
-
-    #hdr.dump()
-
-    decoder = ImpactDecoder.EthDecoder()
-    while 1:
-       pkt = PCapFilePacket()
-       try:
-          pkt.fromString(f_in.read(len(pkt.getData())))
-       except:
-          break
-       pkt['data'] = f_in.read(pkt['savedLength'])
-       hdr['packets'].append(pkt)
-       p = pkt['data']
-       try:    in_onion = [decoder.decode(p[1:2])]
-       except: in_onion = [decoder.decode(p[0:1])]
-       try:
-          while 1: in_onion.append(in_onion[-1].child())
-       except:
-          pass
-
-       process(in_onion)
-       pkt.dump()
-       #print "%r" % str(pkt)
-
-       if f_out:
-          #print eth
-
-          pkt_out = PCapFilePacket()
-          pkt_out['data'] = eth.get_packet()
-
-          #pkt_out.dump()
-
-          f_out.write(pkt_out.getData())
-
-if __name__ == '__main__':
-   main()
-    
-=======
->>>>>>> 22d332ac
