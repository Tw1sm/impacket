--- conflicted
+++ resolved
@@ -1213,12 +1213,8 @@
 
             userName = V[userAccount['NameOffset']:userAccount['NameOffset']+userAccount['NameLength']].decode('utf-16le')
 
-<<<<<<< HEAD
+            encNTHash = b''
             if V[userAccount['NTHashOffset']:][2:3] == b'\x01':
-=======
-            encNTHash = ''
-            if V[userAccount['NTHashOffset']:][2] == '\x01':
->>>>>>> 4fdbbcc4
                 # Old Style hashes
                 newStyle = False
                 if userAccount['LMHashLength'] == 20:
@@ -1238,10 +1234,10 @@
             else:
                 lmHash = b''
 
-            if encNTHash != '':
+            if encNTHash != b'':
                 ntHash = self.__decryptHash(rid, encNTHash, NTPASSWORD, newStyle)
             else:
-                ntHash = ''
+                ntHash = b''
 
             if lmHash == b'':
                 lmHash = ntlm.LMOWFv1('','')
