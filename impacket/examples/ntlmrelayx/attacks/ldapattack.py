--- conflicted
+++ resolved
@@ -18,17 +18,11 @@
 import _thread
 import random
 import string
-<<<<<<< HEAD
-
-=======
-import thread
 import json
 import datetime
 import binascii
 import codecs
 import re
-import ldapdomaindump
->>>>>>> 247ded77
 import ldap3
 import ldapdomaindump
 from ldap3.core.results import RESULT_UNWILLING_TO_PERFORM
@@ -366,19 +360,12 @@
         Note that this function assumes you already verified that InheritedObjectType is set (via the flag).
         If this is not set, the ACE applies to all object types.
         '''
-<<<<<<< HEAD
-        objectTypeGuid = bin_to_string(ace['Ace']['InheritedObjectType']).lower()
-        for objectType, guid in OBJECTTYPE_GUID_MAP.items():
-            if objectType in objectClasses and objectTypeGuid == guid:
-                return True
-=======
         try:
             our_ace_guid = OBJECTTYPE_GUID_MAP[object_class]
         except KeyError:
             return False
         if ace_guid == our_ace_guid:
             return True
->>>>>>> 247ded77
         # If none of these match, the ACE does not apply to this object
         return False
 
