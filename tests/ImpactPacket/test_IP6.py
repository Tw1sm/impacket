--- conflicted
+++ resolved
@@ -1,6 +1,4 @@
 #!/usr/bin/env python
-<<<<<<< HEAD
-=======
 # Impacket - Collection of Python classes for working with network protocols.
 #
 # SECUREAUTH LABS. Copyright (C) 2021 SecureAuth Corporation. All rights reserved.
@@ -9,21 +7,6 @@
 # of the Apache Software License. See the accompanying LICENSE file
 # for more information.
 #
-#Impact test version
-try:
-    from impacket import IP6_Address, IP6, ImpactDecoder
-except:
-    pass
-
-#Standalone test version
-try:
-    import sys
-    sys.path.insert(0,"../..")
-    import IP6_Address, IP6, ImpactDecoder
-except:
-    pass
-
->>>>>>> cd4fe47c
 import unittest
 from impacket import IP6, ImpactDecoder
 
