--- conflicted
+++ resolved
@@ -1,6 +1,4 @@
 #!/usr/bin/env python
-<<<<<<< HEAD
-=======
 # Impacket - Collection of Python classes for working with network protocols.
 #
 # SECUREAUTH LABS. Copyright (C) 2021 SecureAuth Corporation. All rights reserved.
@@ -9,12 +7,6 @@
 # of the Apache Software License. See the accompanying LICENSE file
 # for more information.
 #
-# sorry, this is very ugly, but I'm in python 2.5
-import sys
-sys.path.insert(0,"../..")
-
-from impacket.ImpactPacket import TCP, ImpactPacketException
->>>>>>> cd4fe47c
 import unittest
 from threading import Thread
 from impacket.ImpactPacket import TCP, ImpactPacketException
