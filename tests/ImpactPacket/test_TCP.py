--- conflicted
+++ resolved
@@ -1,6 +1,4 @@
 #!/usr/bin/env python
-<<<<<<< HEAD
-=======
 # Impacket - Collection of Python classes for working with network protocols.
 #
 # SECUREAUTH LABS. Copyright (C) 2021 SecureAuth Corporation. All rights reserved.
@@ -9,24 +7,6 @@
 # of the Apache Software License. See the accompanying LICENSE file
 # for more information.
 #
-#Impact test version
-try:
-    from impacket.ImpactDecoder import EthDecoder
-    from impacket.ImpactPacket import TCP
-except:
-    raise
-    pass
-
-#Standalone test version
-try:
-    import sys
-    sys.path.insert(0,"../..")
-    from ImpactDecoder import EthDecoder
-    from ImpactPacket import TCP
-except:
-    pass
-
->>>>>>> cd4fe47c
 import unittest
 from impacket.ImpactPacket import TCP
 
